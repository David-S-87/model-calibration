# adding_priors.py

"""
Add priors to Stage 2 dataset for Bates model using trained Stage 1 network.
Outputs grouped dataset with priors per parameter set.
"""

import os
import sys
import numpy as np
import torch
from collections import defaultdict
from pathlib import Path

<<<<<<< HEAD
=======
# Add repository root to the path so ``common`` can be imported
>>>>>>> 630a2656
project_root = Path(__file__).resolve().parents[3]
sys.path.append(str(project_root))

from common import get_stage1_network

MODEL_NAME = "Bates"
CHECKPOINT_PATH = project_root / "Bates" / "checkpoints" / "stage1_bates_model.pth"
STAGE1_DATA_PATH = project_root / "data" / "synthetic_data1" / "Bates" / "stage1_bates_dataset.npz"
STAGE2_DATA_PATH = project_root / "data" / "synthetic_data2" / "Bates" / "stage2_bates_dataset.npz"
OUTPUT_PATH = project_root / "data" / "synthetic_data2" / "Bates" / "grouped_stage2_bates.npz"

DEVICE = torch.device("cpu")
N_PARAMS = 9

def load_stage1_model():
    model = get_stage1_network(input_dim=12, output_dim=N_PARAMS)
    model.load_state_dict(torch.load(CHECKPOINT_PATH, map_location=DEVICE))
    model.eval()
    return model

def construct_option_features(strikes, maturities, S0):
    num_options, num_sets = strikes.shape
    features = []
    for i in range(num_sets):
        feat = np.stack([strikes[:, i], maturities[:, i], np.full_like(strikes[:, i], S0[i])], axis=1)
        features.append(feat)
    return features

def group_stage2_data(data):
    features_list = construct_option_features(data["strikes"], data["maturities"], data["S0"])
    grouped = defaultdict(lambda: {"features": [], "prices": [], "true_params": None})
    for set_id, (feat, price, param) in enumerate(zip(features_list, data["option_prices"], data["true_params"])):
        grouped[set_id]["features"] = feat
        grouped[set_id]["prices"] = price
        grouped[set_id]["true_params"] = param[:N_PARAMS]
    return grouped

def load_summary_stats():
    arr = np.load(STAGE1_DATA_PATH)
    return dict(enumerate(arr["summary_stats"]))

def main():
    print(f"🔧 Generating priors for {MODEL_NAME} Stage 2...")
    stage2_data = np.load(STAGE2_DATA_PATH)
    summary_map = load_summary_stats()
    model = load_stage1_model()
    grouped = group_stage2_data(stage2_data)

    priors, feats, pris, trues = [], [], [], []
    for sid, grp in grouped.items():
        stats = summary_map[sid]
        with torch.no_grad():
            prior = model(torch.tensor(stats, dtype=torch.float32).unsqueeze(0)).squeeze(0).numpy()
        priors.append(prior)
        feats.append(np.array(grp["features"]))
        pris.append(np.array(grp["prices"]))
        trues.append(grp["true_params"])

    np.savez(OUTPUT_PATH, priors=np.array(priors), option_features=np.array(feats),
             option_prices=np.array(pris), true_params=np.array(trues))
    print(f"✅ Saved with priors to: {OUTPUT_PATH}")

if __name__ == "__main__":
    main()<|MERGE_RESOLUTION|>--- conflicted
+++ resolved
@@ -12,10 +12,7 @@
 from collections import defaultdict
 from pathlib import Path
 
-<<<<<<< HEAD
-=======
-# Add repository root to the path so ``common`` can be imported
->>>>>>> 630a2656
+
 project_root = Path(__file__).resolve().parents[3]
 sys.path.append(str(project_root))
 
